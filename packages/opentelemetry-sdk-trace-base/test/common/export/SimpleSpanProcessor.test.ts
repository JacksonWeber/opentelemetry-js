--- conflicted
+++ resolved
@@ -152,14 +152,14 @@
   });
 
   describe('force flush', () => {
-<<<<<<< HEAD
     it('should call forceflush on exporter', () => {
       const spyflush = sinon.spy(exporter, 'forceFlush');
       const processor = new SimpleSpanProcessor(exporter);
       processor.forceFlush().then(() => {
       });
       assert.ok(spyflush.calledOnce);
-=======
+    });
+
     it('should await unresolved resources', async () => {
       const processor = new SimpleSpanProcessor(exporter);
       const providerWithAsyncResource = new BasicTracerProvider({
@@ -235,7 +235,6 @@
       const exportedSpans = testExporterWithDelay.getFinishedSpans();
 
       assert.strictEqual(exportedSpans.length, 1);
->>>>>>> b8923d51
     });
 
     describe('when flushing complete', () => {
