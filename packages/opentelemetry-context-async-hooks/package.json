--- conflicted
+++ resolved
@@ -45,11 +45,7 @@
   },
   "devDependencies": {
     "@opentelemetry/api": ">=1.0.0 <1.8.0",
-<<<<<<< HEAD
-    "@types/mocha": "10.0.3",
-=======
     "@types/mocha": "10.0.4",
->>>>>>> 51be418b
     "@types/node": "18.6.5",
     "codecov": "3.8.3",
     "cross-var": "1.1.0",
