--- conflicted
+++ resolved
@@ -17,16 +17,11 @@
 import { PeriodicExportingMetricReader } from '../../src/export/PeriodicExportingMetricReader';
 import { AggregationTemporality } from '../../src/export/AggregationTemporality';
 import {
-<<<<<<< HEAD
   AggregationOption,
   AggregationType,
-  InstrumentType,
-=======
-  Aggregation,
   CollectionResult,
   InstrumentType,
   MetricProducer,
->>>>>>> db14633c
   PushMetricExporter,
 } from '../../src';
 import { ResourceMetrics } from '../../src/export/MetricData';
