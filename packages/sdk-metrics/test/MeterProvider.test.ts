/*
 * Copyright The OpenTelemetry Authors
 *
 * Licensed under the Apache License, Version 2.0 (the "License");
 * you may not use this file except in compliance with the License.
 * You may obtain a copy of the License at
 *
 *      https://www.apache.org/licenses/LICENSE-2.0
 *
 * Unless required by applicable law or agreed to in writing, software
 * distributed under the License is distributed on an "AS IS" BASIS,
 * WITHOUT WARRANTIES OR CONDITIONS OF ANY KIND, either express or implied.
 * See the License for the specific language governing permissions and
 * limitations under the License.
 */

import * as assert from 'assert';
import {
  MeterProvider,
  InstrumentType,
  DataPointType,
  HistogramMetricData,
} from '../src';
import {
  assertScopeMetrics,
  assertMetricData,
  assertPartialDeepStrictEqual,
  defaultResource,
} from './util';
import { TestMetricReader } from './export/TestMetricReader';
import * as sinon from 'sinon';
import { Meter } from '../src/Meter';
<<<<<<< HEAD
import { createAllowListAttributesProcessor } from '../src/view/AttributesProcessor';
import { AggregationType } from '../src/view/AggregationOption';
=======
import { Resource } from '@opentelemetry/resources';
>>>>>>> db14633c

describe('MeterProvider', () => {
  afterEach(() => {
    sinon.restore();
  });

  describe('constructor', () => {
    it('should construct without exceptions', () => {
      const meterProvider = new MeterProvider();
      assert(meterProvider instanceof MeterProvider);
    });

    it('construct with resource', () => {
      const meterProvider = new MeterProvider({ resource: defaultResource });
      assert(meterProvider instanceof MeterProvider);
    });

    it('should use default resource when no resource is passed', async function () {
      const reader = new TestMetricReader();

      const meterProvider = new MeterProvider({
        readers: [reader],
      });

      // Create meter and instrument, otherwise nothing will export
      const myMeter = meterProvider.getMeter('meter1', 'v1.0.0');
      const counter = myMeter.createCounter('non-renamed-instrument');
      counter.add(1, { attrib1: 'attrib_value1', attrib2: 'attrib_value2' });

      // Perform collection.
      const { resourceMetrics } = await reader.collect();
      assert.deepStrictEqual(resourceMetrics.resource, Resource.default());
    });

    it('should not merge with defaults when flag is set to false', async function () {
      const reader = new TestMetricReader();
      const expectedResource = new Resource({ foo: 'bar' });

      const meterProvider = new MeterProvider({
        readers: [reader],
        resource: expectedResource,
        mergeResourceWithDefaults: false,
      });

      // Create meter and instrument, otherwise nothing will export
      const myMeter = meterProvider.getMeter('meter1', 'v1.0.0');
      const counter = myMeter.createCounter('non-renamed-instrument');
      counter.add(1, { attrib1: 'attrib_value1', attrib2: 'attrib_value2' });

      // Perform collection.
      const { resourceMetrics } = await reader.collect();
      assert.deepStrictEqual(resourceMetrics.resource, expectedResource);
    });

    it('should merge with defaults when flag is set to true', async function () {
      const reader = new TestMetricReader();
      const providedResource = new Resource({ foo: 'bar' });

      const meterProvider = new MeterProvider({
        readers: [reader],
        resource: providedResource,
        mergeResourceWithDefaults: true,
      });

      // Create meter and instrument, otherwise nothing will export
      const myMeter = meterProvider.getMeter('meter1', 'v1.0.0');
      const counter = myMeter.createCounter('non-renamed-instrument');
      counter.add(1, { attrib1: 'attrib_value1', attrib2: 'attrib_value2' });

      // Perform collection.
      const { resourceMetrics } = await reader.collect();
      assert.deepStrictEqual(
        resourceMetrics.resource,
        Resource.default().merge(providedResource)
      );
    });
  });

  describe('getMeter', () => {
    it('should get a meter', () => {
      const meterProvider = new MeterProvider();
      const meter = meterProvider.getMeter('meter1', '1.0.0');
      assert(meter instanceof Meter);
    });

    it('should get an identical meter on duplicated calls', () => {
      const meterProvider = new MeterProvider();
      const meter1 = meterProvider.getMeter('meter1', '1.0.0');
      const meter2 = meterProvider.getMeter('meter1', '1.0.0');
      assert.strictEqual(meter1, meter2);
    });

    it('get a noop meter on shutdown', () => {
      const meterProvider = new MeterProvider();
      meterProvider.shutdown();
      const meter = meterProvider.getMeter('meter1', '1.0.0');
      // returned tracer should be no-op, not instance of Meter (from SDK)
      assert.ok(!(meter instanceof Meter));
    });

    it('get meter with same identity', async () => {
      const reader = new TestMetricReader();
      const meterProvider = new MeterProvider({
        resource: defaultResource,
        readers: [reader],
      });

      // Create meter and instrument, needs observation on instrument, otherwise the scope will not be reported.
      // name+version pair 1
      meterProvider.getMeter('meter1', 'v1.0.0').createCounter('test').add(1);
      meterProvider.getMeter('meter1', 'v1.0.0').createCounter('test').add(1);
      // name+version pair 2
      meterProvider.getMeter('meter2', 'v1.0.0').createCounter('test').add(1);
      meterProvider.getMeter('meter2', 'v1.0.0').createCounter('test').add(1);
      // name+version pair 3
      meterProvider.getMeter('meter1', 'v1.0.1').createCounter('test').add(1);
      meterProvider.getMeter('meter1', 'v1.0.1').createCounter('test').add(1);
      // name+version+schemaUrl pair 4
      meterProvider
        .getMeter('meter1', 'v1.0.1', {
          schemaUrl: 'https://opentelemetry.io/schemas/1.4.0',
        })
        .createCounter('test')
        .add(1);
      meterProvider
        .getMeter('meter1', 'v1.0.1', {
          schemaUrl: 'https://opentelemetry.io/schemas/1.4.0',
        })
        .createCounter('test')
        .add(1);

      // Perform collection.
      const { resourceMetrics, errors } = await reader.collect();

      assert.strictEqual(errors.length, 0);
      // Results came only from de-duplicated meters.
      assert.strictEqual(resourceMetrics.scopeMetrics.length, 4);

      // InstrumentationScope matches from de-duplicated meters.
      assertScopeMetrics(resourceMetrics.scopeMetrics[0], {
        name: 'meter1',
        version: 'v1.0.0',
      });
      assertScopeMetrics(resourceMetrics.scopeMetrics[1], {
        name: 'meter2',
        version: 'v1.0.0',
      });
      assertScopeMetrics(resourceMetrics.scopeMetrics[2], {
        name: 'meter1',
        version: 'v1.0.1',
      });
      assertScopeMetrics(resourceMetrics.scopeMetrics[3], {
        name: 'meter1',
        version: 'v1.0.1',
        schemaUrl: 'https://opentelemetry.io/schemas/1.4.0',
      });
    });
  });

  describe('addView', () => {
    it('with existing instrument should rename', async () => {
      const reader = new TestMetricReader();
      const meterProvider = new MeterProvider({
        resource: defaultResource,
        // Add view to rename 'non-renamed-instrument' to 'renamed-instrument'
        views: [
          {
            name: 'renamed-instrument',
            description: 'my renamed instrument',
            instrumentName: 'non-renamed-instrument',
          },
        ],
        readers: [reader],
      });

      // Create meter and instrument.
      const myMeter = meterProvider.getMeter('meter1', 'v1.0.0');
      const counter = myMeter.createCounter('non-renamed-instrument');
      counter.add(1, { attrib1: 'attrib_value1', attrib2: 'attrib_value2' });

      // Perform collection.
      const { resourceMetrics, errors } = await reader.collect();

      assert.strictEqual(errors.length, 0);
      // Results came only from one Meter.
      assert.strictEqual(resourceMetrics.scopeMetrics.length, 1);

      // InstrumentationScope matches the only created Meter.
      assertScopeMetrics(resourceMetrics.scopeMetrics[0], {
        name: 'meter1',
        version: 'v1.0.0',
      });

      // Collected only one Metric.
      assert.strictEqual(resourceMetrics.scopeMetrics[0].metrics.length, 1);

      // View updated name and description.
      assertMetricData(
        resourceMetrics.scopeMetrics[0].metrics[0],
        DataPointType.SUM,
        {
          name: 'renamed-instrument',
          type: InstrumentType.COUNTER,
          description: 'my renamed instrument',
        }
      );

      // Only one DataPoint added.
      assert.strictEqual(
        resourceMetrics.scopeMetrics[0].metrics[0].dataPoints.length,
        1
      );

      // DataPoint matches attributes and point.
      assertPartialDeepStrictEqual(
        resourceMetrics.scopeMetrics[0].metrics[0].dataPoints[0],
        {
          // Attributes are still there.
          attributes: {
            attrib1: 'attrib_value1',
            attrib2: 'attrib_value2',
          },
          // Value that has been added to the counter.
          value: 1,
        }
      );
    });

    it('with allowListProcessor should drop non-listed attributes', async () => {
      const reader = new TestMetricReader();

      // Add view to drop all attributes except 'attrib1'
      const meterProvider = new MeterProvider({
        resource: defaultResource,
        views: [
          {
            attributesProcessors: [
              createAllowListAttributesProcessor(['attrib1']),
            ],
            instrumentName: 'non-renamed-instrument',
          },
        ],
        readers: [reader],
      });

      // Create meter and instrument.
      const myMeter = meterProvider.getMeter('meter1', 'v1.0.0');
      const counter = myMeter.createCounter('non-renamed-instrument');
      counter.add(1, { attrib1: 'attrib_value1', attrib2: 'attrib_value2' });

      // Perform collection.
      const { resourceMetrics, errors } = await reader.collect();

      assert.strictEqual(errors.length, 0);
      // Results came only from one Meter.
      assert.strictEqual(resourceMetrics.scopeMetrics.length, 1);

      // InstrumentationScope matches the only created Meter.
      assertScopeMetrics(resourceMetrics.scopeMetrics[0], {
        name: 'meter1',
        version: 'v1.0.0',
      });

      // Collected only one Metric.
      assert.strictEqual(resourceMetrics.scopeMetrics[0].metrics.length, 1);

      // View updated name and description.
      assertMetricData(
        resourceMetrics.scopeMetrics[0].metrics[0],
        DataPointType.SUM,
        {
          name: 'non-renamed-instrument',
          type: InstrumentType.COUNTER,
        }
      );

      // Only one DataPoint added.
      assert.strictEqual(
        resourceMetrics.scopeMetrics[0].metrics[0].dataPoints.length,
        1
      );

      // DataPoint matches attributes and point.
      assertPartialDeepStrictEqual(
        resourceMetrics.scopeMetrics[0].metrics[0].dataPoints[0],
        {
          // 'attrib_1' is still here but 'attrib_2' is not.
          attributes: {
            attrib1: 'attrib_value1',
          },
          // Value that has been added to the counter.
          value: 1,
        }
      );
    });

    it('with no meter name should apply view to instruments of all meters', async () => {
      const reader = new TestMetricReader();

      // Add view that renames 'test-counter' to 'renamed-instrument'
      const meterProvider = new MeterProvider({
        resource: defaultResource,
        views: [
          {
            name: 'renamed-instrument',
            instrumentName: 'test-counter',
          },
        ],
        readers: [reader],
      });

      // Create two meters.
      const meter1 = meterProvider.getMeter('meter1', 'v1.0.0');
      const meter2 = meterProvider.getMeter('meter2', 'v1.0.0');

      // Create identical counters on both meters.
      const counter1 = meter1.createCounter('test-counter', { unit: 'ms' });
      const counter2 = meter2.createCounter('test-counter', { unit: 'ms' });

      // Add values to counters.
      counter1.add(1);
      counter2.add(2);

      // Perform collection.
      const { resourceMetrics, errors } = await reader.collect();

      assert.strictEqual(errors.length, 0);
      // Results came from two Meters.
      assert.strictEqual(resourceMetrics.scopeMetrics.length, 2);

      // First InstrumentationScope matches the first created Meter.
      assertScopeMetrics(resourceMetrics.scopeMetrics[0], {
        name: 'meter1',
        version: 'v1.0.0',
      });

      // Collected one Metric on 'meter1'
      assert.strictEqual(resourceMetrics.scopeMetrics[0].metrics.length, 1);

      // View updated the name to 'renamed-instrument' and instrument is still a Counter
      assertMetricData(
        resourceMetrics.scopeMetrics[0].metrics[0],
        DataPointType.SUM,
        {
          name: 'renamed-instrument',
          type: InstrumentType.COUNTER,
        }
      );

      // Second InstrumentationScope matches the second created Meter.
      assertScopeMetrics(resourceMetrics.scopeMetrics[1], {
        name: 'meter2',
        version: 'v1.0.0',
      });

      // Collected one Metric on 'meter2'
      assert.strictEqual(resourceMetrics.scopeMetrics[1].metrics.length, 1);

      // View updated the name to 'renamed-instrument' and instrument is still a Counter
      assertMetricData(
        resourceMetrics.scopeMetrics[1].metrics[0],
        DataPointType.SUM,
        {
          name: 'renamed-instrument',
          type: InstrumentType.COUNTER,
        }
      );
    });

    it('with meter name should apply view to only the selected meter', async () => {
      const reader = new TestMetricReader();
      const meterProvider = new MeterProvider({
        resource: defaultResource,
        views: [
          // Add view that renames 'test-counter' to 'renamed-instrument' on 'meter1'
          {
            name: 'renamed-instrument',
            instrumentName: 'test-counter',
            meterName: 'meter1',
          },
        ],
        readers: [reader],
      });

      // Create two meters.
      const meter1 = meterProvider.getMeter('meter1', 'v1.0.0');
      const meter2 = meterProvider.getMeter('meter2', 'v1.0.0');

      // Create counters with same name on both meters.
      const counter1 = meter1.createCounter('test-counter', { unit: 'ms' });
      const counter2 = meter2.createCounter('test-counter', { unit: 'ms' });

      // Add values to both.
      counter1.add(1);
      counter2.add(1);

      // Perform collection.
      const { resourceMetrics, errors } = await reader.collect();

      assert.strictEqual(errors.length, 0);
      // Results came from two Meters.
      assert.strictEqual(resourceMetrics.scopeMetrics.length, 2);

      // First InstrumentationScope matches the first created Meter.
      assertScopeMetrics(resourceMetrics.scopeMetrics[0], {
        name: 'meter1',
        version: 'v1.0.0',
      });

      // Collected one Metric on 'meter1'
      assert.strictEqual(resourceMetrics.scopeMetrics[0].metrics.length, 1);

      // View updated the name to 'renamed-instrument' and instrument is still a Counter
      assertMetricData(
        resourceMetrics.scopeMetrics[0].metrics[0],
        DataPointType.SUM,
        {
          name: 'renamed-instrument',
          type: InstrumentType.COUNTER,
        }
      );

      // Second InstrumentationScope matches the second created Meter.
      assertScopeMetrics(resourceMetrics.scopeMetrics[1], {
        name: 'meter2',
        version: 'v1.0.0',
      });

      // Collected one Metric on 'meter2'
      assert.strictEqual(resourceMetrics.scopeMetrics[1].metrics.length, 1);

      // No updated name on 'test-counter'.
      assertMetricData(
        resourceMetrics.scopeMetrics[1].metrics[0],
        DataPointType.SUM,
        {
          name: 'test-counter',
          type: InstrumentType.COUNTER,
        }
      );
    });

    it('with different instrument types does not throw', async () => {
      const reader = new TestMetricReader();
      const meterProvider = new MeterProvider({
        resource: defaultResource,
        // Add Views to rename both instruments (of different types) to the same name.
        views: [
          {
            name: 'renamed-instrument',
            instrumentName: 'test-counter',
            meterName: 'meter1',
          },
          {
            name: 'renamed-instrument',
            instrumentName: 'test-histogram',
            meterName: 'meter1',
          },
        ],
        readers: [reader],
      });

      // Create meter and instruments.
      const meter = meterProvider.getMeter('meter1', 'v1.0.0');
      const counter = meter.createCounter('test-counter', { unit: 'ms' });
      const histogram = meter.createHistogram('test-histogram', { unit: 'ms' });

      // Record values for both.
      counter.add(1);
      histogram.record(1);

      // Perform collection.
      const { resourceMetrics, errors } = await reader.collect();

      assert.strictEqual(errors.length, 0);
      // Results came only from one Meter.
      assert.strictEqual(resourceMetrics.scopeMetrics.length, 1);

      // InstrumentationScope matches the only created Meter.
      assertScopeMetrics(resourceMetrics.scopeMetrics[0], {
        name: 'meter1',
        version: 'v1.0.0',
      });

      // Two metrics are collected ('renamed-instrument'-Counter and 'renamed-instrument'-Histogram)
      assert.strictEqual(resourceMetrics.scopeMetrics[0].metrics.length, 2);

      // Both 'renamed-instrument' are still exported with their types.
      assertMetricData(
        resourceMetrics.scopeMetrics[0].metrics[0],
        DataPointType.SUM,
        {
          name: 'renamed-instrument',
          type: InstrumentType.COUNTER,
        }
      );
      assertMetricData(
        resourceMetrics.scopeMetrics[0].metrics[1],
        DataPointType.HISTOGRAM,
        {
          name: 'renamed-instrument',
          type: InstrumentType.HISTOGRAM,
        }
      );
    });

    it('with instrument unit should apply view to only the selected instrument unit', async () => {
      // Add views with different boundaries for each unit.
      const msBoundaries = [0, 1, 2, 3, 4, 5];
      const sBoundaries = [10, 50, 250, 1000];

      const reader = new TestMetricReader();

      const meterProvider = new MeterProvider({
        resource: defaultResource,
        views: [
          {
            instrumentUnit: 'ms',
            // aggregation: new ExplicitBucketHistogramAggregation(msBoundaries),
            aggregation: {
              type: AggregationType.EXPLICIT_BUCKET_HISTOGRAM,
              options: { boundaries: msBoundaries },
            },
          },
          {
            instrumentUnit: 's',
            aggregation: {
              type: AggregationType.EXPLICIT_BUCKET_HISTOGRAM,
              options: { boundaries: sBoundaries },
            },
          },
        ],
        readers: [reader],
      });

      // Create meter and histograms, with different units.
      const meter = meterProvider.getMeter('meter1', 'v1.0.0');
      const histogram1 = meter.createHistogram('test-histogram-ms', {
        unit: 'ms',
      });
      const histogram2 = meter.createHistogram('test-histogram-s', {
        unit: 's',
      });

      // Record values for both.
      histogram1.record(1);
      histogram2.record(1);

      // Perform collection.
      const { resourceMetrics, errors } = await reader.collect();

      assert.strictEqual(errors.length, 0);
      // Results came only from one Meter
      assert.strictEqual(resourceMetrics.scopeMetrics.length, 1);

      // InstrumentationScope matches the only created Meter.
      assertScopeMetrics(resourceMetrics.scopeMetrics[0], {
        name: 'meter1',
        version: 'v1.0.0',
      });

      // Two metrics are collected ('test-histogram-ms' and 'test-histogram-s')
      assert.strictEqual(resourceMetrics.scopeMetrics[0].metrics.length, 2);

      // Check if the boundaries are applied to the correct instrument.
      assert.deepStrictEqual(
        (resourceMetrics.scopeMetrics[0].metrics[0] as HistogramMetricData)
          .dataPoints[0].value.buckets.boundaries,
        msBoundaries
      );
      assert.deepStrictEqual(
        (resourceMetrics.scopeMetrics[0].metrics[1] as HistogramMetricData)
          .dataPoints[0].value.buckets.boundaries,
        sBoundaries
      );
    });
  });

  describe('shutdown', () => {
    it('should shutdown all registered metric readers', async () => {
      const reader1 = new TestMetricReader();
      const reader2 = new TestMetricReader();
      const reader1ShutdownSpy = sinon.spy(reader1, 'shutdown');
      const reader2ShutdownSpy = sinon.spy(reader2, 'shutdown');
      const meterProvider = new MeterProvider({
        resource: defaultResource,
        readers: [reader1, reader2],
      });

      await meterProvider.shutdown({ timeoutMillis: 1234 });
      await meterProvider.shutdown();
      await meterProvider.shutdown();

      assert.strictEqual(reader1ShutdownSpy.callCount, 1);
      assert.deepStrictEqual(reader1ShutdownSpy.args[0][0], {
        timeoutMillis: 1234,
      });
      assert.strictEqual(reader2ShutdownSpy.callCount, 1);
      assert.deepStrictEqual(reader2ShutdownSpy.args[0][0], {
        timeoutMillis: 1234,
      });
    });
  });

  describe('forceFlush', () => {
    it('should forceFlush all registered metric readers', async () => {
      const reader1 = new TestMetricReader();
      const reader2 = new TestMetricReader();
      const reader1ForceFlushSpy = sinon.spy(reader1, 'forceFlush');
      const reader2ForceFlushSpy = sinon.spy(reader2, 'forceFlush');
      const meterProvider = new MeterProvider({
        resource: defaultResource,
        readers: [reader1, reader2],
      });

      await meterProvider.forceFlush({ timeoutMillis: 1234 });
      await meterProvider.forceFlush({ timeoutMillis: 5678 });
      assert.strictEqual(reader1ForceFlushSpy.callCount, 2);
      assert.deepStrictEqual(reader1ForceFlushSpy.args[0][0], {
        timeoutMillis: 1234,
      });
      assert.deepStrictEqual(reader1ForceFlushSpy.args[1][0], {
        timeoutMillis: 5678,
      });
      assert.strictEqual(reader2ForceFlushSpy.callCount, 2);
      assert.deepStrictEqual(reader2ForceFlushSpy.args[0][0], {
        timeoutMillis: 1234,
      });
      assert.deepStrictEqual(reader2ForceFlushSpy.args[1][0], {
        timeoutMillis: 5678,
      });

      await meterProvider.shutdown();
      await meterProvider.forceFlush();
      assert.strictEqual(reader1ForceFlushSpy.callCount, 2);
      assert.strictEqual(reader2ForceFlushSpy.callCount, 2);
    });
  });
});<|MERGE_RESOLUTION|>--- conflicted
+++ resolved
@@ -30,12 +30,9 @@
 import { TestMetricReader } from './export/TestMetricReader';
 import * as sinon from 'sinon';
 import { Meter } from '../src/Meter';
-<<<<<<< HEAD
 import { createAllowListAttributesProcessor } from '../src/view/AttributesProcessor';
 import { AggregationType } from '../src/view/AggregationOption';
-=======
 import { Resource } from '@opentelemetry/resources';
->>>>>>> db14633c
 
 describe('MeterProvider', () => {
   afterEach(() => {
