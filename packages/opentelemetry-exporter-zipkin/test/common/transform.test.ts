--- conflicted
+++ resolved
@@ -44,22 +44,13 @@
     'telemetry.sdk.language': 'nodejs',
     'telemetry.sdk.name': 'opentelemetry',
     'telemetry.sdk.version': VERSION,
-<<<<<<< HEAD
-  }
+  },
 } as unknown as Resource;
-=======
-  },
-} as unknown as IResource;
->>>>>>> 0a761e9b
 const parentSpanContext: api.SpanContext = {
   traceId: '',
   spanId: '5c1c63257de34c67',
   traceFlags: api.TraceFlags.SAMPLED,
 };
-<<<<<<< HEAD
-=======
-const parentId = '5c1c63257de34c67';
->>>>>>> 0a761e9b
 const spanContext: api.SpanContext = {
   traceId: 'd4cda95b652f4a1592b449d5929fda1b',
   spanId: '6e0c63257de34c92',
