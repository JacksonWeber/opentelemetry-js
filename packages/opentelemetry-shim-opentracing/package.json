--- conflicted
+++ resolved
@@ -46,11 +46,7 @@
     "@opentelemetry/propagator-b3": "1.18.1",
     "@opentelemetry/propagator-jaeger": "1.18.1",
     "@opentelemetry/sdk-trace-base": "1.18.1",
-<<<<<<< HEAD
-    "@types/mocha": "10.0.3",
-=======
     "@types/mocha": "10.0.4",
->>>>>>> 51be418b
     "@types/node": "18.6.5",
     "codecov": "3.8.3",
     "cross-var": "1.1.0",
