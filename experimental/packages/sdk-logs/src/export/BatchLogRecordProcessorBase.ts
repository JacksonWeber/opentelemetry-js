--- conflicted
+++ resolved
@@ -162,7 +162,6 @@
           this._isExporting = false;
           globalErrorHandler(e);
         });
-<<<<<<< HEAD
     };
     // we only wait if the queue doesn't have enough elements yet
     if (this._finishedLogRecords.length >= this._maxExportBatchSize) {
@@ -170,15 +169,10 @@
     }
     if (this._timer !== undefined) return;
     this._timer = setTimeout(() => flush(), this._scheduledDelayMillis);
-    unrefTimer(this._timer);
-=======
-    }, this._scheduledDelayMillis);
-
     // depending on runtime, this may be a 'number' or NodeJS.Timeout
     if (typeof this._timer !== 'number') {
       this._timer.unref();
     }
->>>>>>> f85cee1e
   }
 
   private _clearTimer() {
