--- conflicted
+++ resolved
@@ -143,26 +143,7 @@
     );
   }
 
-<<<<<<< HEAD
-  export(
-    metrics: ResourceMetrics,
-    resultCallback: (result: ExportResult) => void
-  ): void {
-    this._otlpExporter.export([metrics], resultCallback);
-  }
-
-  async shutdown(): Promise<void> {
-    await this._otlpExporter.shutdown();
-  }
-
-  forceFlush(): Promise<void> {
-    return Promise.resolve();
-  }
-
   selectAggregation(instrumentType: InstrumentType): AggregationOption {
-=======
-  selectAggregation(instrumentType: InstrumentType): Aggregation {
->>>>>>> 569346ba
     return this._aggregationSelector(instrumentType);
   }
 
