--- conflicted
+++ resolved
@@ -72,11 +72,7 @@
   },
   "dependencies": {
     "@types/shimmer": "^1.0.2",
-<<<<<<< HEAD
-    "import-in-the-middle": "1.6.0",
-=======
     "import-in-the-middle": "1.7.1",
->>>>>>> f86251d4
     "require-in-the-middle": "^7.1.1",
     "semver": "^7.5.2",
     "shimmer": "^1.2.1"
@@ -87,15 +83,10 @@
   },
   "devDependencies": {
     "@babel/core": "7.23.6",
-<<<<<<< HEAD
-    "@opentelemetry/api": "1.7.0",
-    "@opentelemetry/sdk-metrics": "1.18.1",
-=======
     "@babel/preset-env": "7.22.20",
     "@opentelemetry/api": "1.7.0",
     "@opentelemetry/api-logs": "0.47.0",
     "@opentelemetry/sdk-metrics": "1.21.0",
->>>>>>> f86251d4
     "@types/mocha": "10.0.6",
     "@types/node": "18.6.5",
     "@types/semver": "7.5.6",
