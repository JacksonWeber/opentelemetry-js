--- conflicted
+++ resolved
@@ -50,13 +50,8 @@
 } from 'http';
 import { getRPCMetadata, RPCType } from '@opentelemetry/core';
 import * as url from 'url';
-<<<<<<< HEAD
-import { AttributeNames } from './enums/AttributeNames';
+import { Err, IgnoreMatcher, ParsedRequestOptions } from './internal-types';
 import {
-  Err,
-  IgnoreMatcher,
-  ParsedRequestOptions,
-  SemconvStability,
   SYNTHETIC_BOT_NAMES,
   SYNTHETIC_TEST_NAMES,
 } from './internal-types';
@@ -65,9 +60,6 @@
   USER_AGENT_SYNTHETIC_TYPE_VALUE_BOT,
   USER_AGENT_SYNTHETIC_TYPE_VALUE_TEST,
 } from './semconv';
-=======
-import { Err, IgnoreMatcher, ParsedRequestOptions } from './internal-types';
->>>>>>> 8efceed2
 import forwardedParse = require('forwarded-parse');
 
 /**
@@ -362,19 +354,15 @@
     hostname: string;
     port: string | number;
     hookAttributes?: Attributes;
-<<<<<<< HEAD
   },
-  semconvStability: SemconvStability,
   enableSyntheticSourceDetection: boolean
-=======
-  }
->>>>>>> 8efceed2
 ): Attributes => {
   const hostname = options.hostname;
   const port = options.port;
   const method = requestOptions.method ?? 'GET';
   const normalizedMethod = normalizeMethod(method);
   const headers = requestOptions.headers || {};
+  const userAgent = headers['user-agent'];
   const urlFull = getAbsoluteUrl(
     requestOptions,
     headers,
@@ -386,6 +374,7 @@
     [ATTR_SERVER_ADDRESS]: hostname,
     [ATTR_SERVER_PORT]: Number(port),
     [ATTR_URL_FULL]: urlFull,
+    [ATTR_USER_AGENT_ORIGINAL]: userAgent,
     // leaving out protocol version, it is not yet negotiated
     // leaving out protocol name, it is only required when protocol version is set
     // retries and redirects not supported
@@ -398,23 +387,10 @@
     newAttributes[ATTR_HTTP_REQUEST_METHOD_ORIGINAL] = method;
   }
 
-<<<<<<< HEAD
-  if (userAgent !== undefined) {
-    oldAttributes[SEMATTRS_HTTP_USER_AGENT] = userAgent;
-  }
-
   if (enableSyntheticSourceDetection && userAgent) {
     newAttributes[ATTR_USER_AGENT_SYNTHETIC_TYPE] = getSyntheticType(userAgent);
   }
-
-  switch (semconvStability) {
-    case SemconvStability.STABLE:
-      return Object.assign(newAttributes, options.hookAttributes);
-    case SemconvStability.OLD:
-      return Object.assign(oldAttributes, options.hookAttributes);
-  }
-
-  return Object.assign(oldAttributes, newAttributes, options.hookAttributes);
+  return Object.assign(newAttributes, options.hookAttributes);
 };
 
 /**
@@ -436,42 +412,6 @@
     }
   }
   return;
-};
-
-/**
- * Returns outgoing request Metric attributes scoped to the request data
- * @param {Attributes} spanAttributes the span attributes
- */
-export const getOutgoingRequestMetricAttributes = (
-  spanAttributes: Attributes
-): Attributes => {
-  const metricAttributes: Attributes = {};
-  metricAttributes[SEMATTRS_HTTP_METHOD] = spanAttributes[SEMATTRS_HTTP_METHOD];
-  metricAttributes[SEMATTRS_NET_PEER_NAME] =
-    spanAttributes[SEMATTRS_NET_PEER_NAME];
-  //TODO: http.url attribute, it should substitute any parameters to avoid high cardinality.
-  return metricAttributes;
-};
-
-/**
- * Returns attributes related to the kind of HTTP protocol used
- * @param {string} [kind] Kind of HTTP protocol used: "1.0", "1.1", "2", "SPDY" or "QUIC".
- */
-export const setAttributesFromHttpKind = (
-  kind: string | undefined,
-  attributes: Attributes
-): void => {
-  if (kind) {
-    attributes[SEMATTRS_HTTP_FLAVOR] = kind;
-    if (kind.toUpperCase() !== 'QUIC') {
-      attributes[SEMATTRS_NET_TRANSPORT] = NETTRANSPORTVALUES_IP_TCP;
-    } else {
-      attributes[SEMATTRS_NET_TRANSPORT] = NETTRANSPORTVALUES_IP_UDP;
-    }
-  }
-=======
-  return Object.assign(newAttributes, options.hookAttributes);
->>>>>>> 8efceed2
 };
 
 /**
@@ -696,11 +636,7 @@
   options: {
     component: 'http' | 'https';
     hookAttributes?: Attributes;
-<<<<<<< HEAD
-    semconvStability: SemconvStability;
     enableSyntheticSourceDetection: boolean;
-=======
->>>>>>> 8efceed2
   },
   logger: DiagLogger
 ): Attributes => {
@@ -750,67 +686,10 @@
     newAttributes[ATTR_HTTP_REQUEST_METHOD_ORIGINAL] = method;
   }
 
-<<<<<<< HEAD
   if (options.enableSyntheticSourceDetection && userAgent) {
     newAttributes[ATTR_USER_AGENT_SYNTHETIC_TYPE] = getSyntheticType(userAgent);
   }
-
-  const oldAttributes: Attributes = {
-    [SEMATTRS_HTTP_URL]: parsedUrl.toString(),
-    [SEMATTRS_HTTP_HOST]: host,
-    [SEMATTRS_NET_HOST_NAME]: hostname,
-    [SEMATTRS_HTTP_METHOD]: method,
-    [SEMATTRS_HTTP_SCHEME]: options.component,
-  };
-
-  if (typeof ips === 'string') {
-    oldAttributes[SEMATTRS_HTTP_CLIENT_IP] = ips.split(',')[0];
-  }
-
-  if (typeof serverName === 'string') {
-    oldAttributes[SEMATTRS_HTTP_SERVER_NAME] = serverName;
-  }
-
-  if (parsedUrl?.pathname) {
-    oldAttributes[SEMATTRS_HTTP_TARGET] =
-      parsedUrl?.pathname + parsedUrl?.search || '/';
-  }
-
-  if (userAgent !== undefined) {
-    oldAttributes[SEMATTRS_HTTP_USER_AGENT] = userAgent;
-  }
-  setRequestContentLengthAttribute(request, oldAttributes);
-  setAttributesFromHttpKind(httpVersion, oldAttributes);
-
-  switch (options.semconvStability) {
-    case SemconvStability.STABLE:
-      return Object.assign(newAttributes, options.hookAttributes);
-    case SemconvStability.OLD:
-      return Object.assign(oldAttributes, options.hookAttributes);
-  }
-
-  return Object.assign(oldAttributes, newAttributes, options.hookAttributes);
-};
-
-/**
- * Returns incoming request Metric attributes scoped to the request data
- * @param {Attributes} spanAttributes the span attributes
- * @param {{ component: string }} options used to pass data needed to create attributes
- */
-export const getIncomingRequestMetricAttributes = (
-  spanAttributes: Attributes
-): Attributes => {
-  const metricAttributes: Attributes = {};
-  metricAttributes[SEMATTRS_HTTP_SCHEME] = spanAttributes[SEMATTRS_HTTP_SCHEME];
-  metricAttributes[SEMATTRS_HTTP_METHOD] = spanAttributes[SEMATTRS_HTTP_METHOD];
-  metricAttributes[SEMATTRS_NET_HOST_NAME] =
-    spanAttributes[SEMATTRS_NET_HOST_NAME];
-  metricAttributes[SEMATTRS_HTTP_FLAVOR] = spanAttributes[SEMATTRS_HTTP_FLAVOR];
-  //TODO: http.target attribute, it should substitute any parameters to avoid high cardinality.
-  return metricAttributes;
-=======
   return Object.assign(newAttributes, options.hookAttributes);
->>>>>>> 8efceed2
 };
 
 /**
