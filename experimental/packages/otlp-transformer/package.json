--- conflicted
+++ resolved
@@ -59,11 +59,7 @@
   },
   "devDependencies": {
     "@opentelemetry/api": "1.7.0",
-<<<<<<< HEAD
-    "@types/mocha": "10.0.3",
-=======
     "@types/mocha": "10.0.4",
->>>>>>> 51be418b
     "@types/webpack-env": "1.16.3",
     "babel-plugin-istanbul": "6.1.1",
     "codecov": "3.8.3",
