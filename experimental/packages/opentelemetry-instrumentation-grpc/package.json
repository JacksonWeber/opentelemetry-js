{
  "name": "@opentelemetry/instrumentation-grpc",
  "version": "0.45.1",
  "description": "OpenTelemetry grpc automatic instrumentation package.",
  "main": "build/src/index.js",
  "types": "build/src/index.d.ts",
  "repository": "open-telemetry/opentelemetry-js",
  "scripts": {
    "prepublishOnly": "npm run compile",
    "compile": "tsc --build",
    "clean": "tsc --build --clean",
    "test": "npm run protos:generate && nyc ts-mocha -p tsconfig.json test/**/*.test.ts",
    "tdd": "npm run test -- --watch-extensions ts --watch",
    "lint": "eslint . --ext .ts",
    "lint:fix": "eslint . --ext .ts --fix",
    "codecov": "nyc report --reporter=json && codecov -f coverage/*.json -p ../../../",
    "version": "node ../../../scripts/version-update.js",
    "watch": "tsc --build --watch",
    "precompile": "cross-var lerna run version --scope $npm_package_name --include-dependencies",
    "prewatch": "node ../../../scripts/version-update.js",
    "peer-api-check": "node ../../../scripts/peer-api-check.js",
    "protos:generate": "cd test/fixtures && buf generate"
  },
  "keywords": [
    "opentelemetry",
    "grpc",
    "nodejs",
    "tracing",
    "profiling",
    "instrumentation"
  ],
  "author": "OpenTelemetry Authors",
  "license": "Apache-2.0",
  "engines": {
    "node": ">=14"
  },
  "files": [
    "build/src/**/*.js",
    "build/src/**/*.js.map",
    "build/src/**/*.d.ts",
    "doc",
    "LICENSE",
    "README.md"
  ],
  "publishConfig": {
    "access": "public"
  },
  "devDependencies": {
    "@bufbuild/buf": "1.21.0-1",
    "@grpc/grpc-js": "^1.7.1",
    "@grpc/proto-loader": "^0.7.10",
    "@opentelemetry/api": "1.7.0",
    "@opentelemetry/context-async-hooks": "1.18.1",
    "@opentelemetry/core": "1.18.1",
    "@opentelemetry/sdk-trace-base": "1.18.1",
    "@opentelemetry/sdk-trace-node": "1.18.1",
    "@protobuf-ts/grpc-transport": "2.9.1",
    "@protobuf-ts/runtime": "2.9.1",
    "@protobuf-ts/runtime-rpc": "2.9.1",
<<<<<<< HEAD
    "@types/mocha": "10.0.3",
    "@types/node": "18.6.5",
    "@types/semver": "7.5.4",
=======
    "@types/mocha": "10.0.4",
    "@types/node": "18.6.5",
    "@types/semver": "7.5.5",
>>>>>>> 51be418b
    "@types/sinon": "10.0.20",
    "codecov": "3.8.3",
    "cross-var": "1.1.0",
    "lerna": "6.6.2",
    "mocha": "10.2.0",
    "nyc": "15.1.0",
    "semver": "7.5.4",
    "sinon": "15.1.2",
    "ts-mocha": "10.0.0",
    "typescript": "4.4.4"
  },
  "peerDependencies": {
    "@opentelemetry/api": "^1.3.0"
  },
  "dependencies": {
    "@opentelemetry/instrumentation": "0.45.1",
    "@opentelemetry/semantic-conventions": "1.18.1"
  },
  "homepage": "https://github.com/open-telemetry/opentelemetry-js/tree/main/experimental/packages/opentelemetry-instrumentation-grpc",
  "sideEffects": false
}<|MERGE_RESOLUTION|>--- conflicted
+++ resolved
@@ -57,15 +57,9 @@
     "@protobuf-ts/grpc-transport": "2.9.1",
     "@protobuf-ts/runtime": "2.9.1",
     "@protobuf-ts/runtime-rpc": "2.9.1",
-<<<<<<< HEAD
-    "@types/mocha": "10.0.3",
-    "@types/node": "18.6.5",
-    "@types/semver": "7.5.4",
-=======
     "@types/mocha": "10.0.4",
     "@types/node": "18.6.5",
     "@types/semver": "7.5.5",
->>>>>>> 51be418b
     "@types/sinon": "10.0.20",
     "codecov": "3.8.3",
     "cross-var": "1.1.0",
