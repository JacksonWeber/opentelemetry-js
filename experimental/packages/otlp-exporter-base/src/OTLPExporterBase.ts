--- conflicted
+++ resolved
@@ -130,13 +130,7 @@
   private _shutdown(): Promise<void> {
     diag.debug('shutdown started');
     this.onShutdown();
-<<<<<<< HEAD
     return this.forceFlush();
-=======
-    return Promise.all(this._sendingPromises).then(() => {
-      /** ignore resolved values */
-    });
->>>>>>> b8923d51
   }
 
   abstract onShutdown(): void;
