{
  "name": "@opentelemetry/api",
  "version": "1.7.0",
  "description": "Public API for OpenTelemetry",
  "main": "build/src/index.js",
  "module": "build/esm/index.js",
  "esnext": "build/esnext/index.js",
  "types": "build/src/index.d.ts",
  "browser": {
    "./src/platform/index.ts": "./src/platform/browser/index.ts",
    "./build/esm/platform/index.js": "./build/esm/platform/browser/index.js",
    "./build/esnext/platform/index.js": "./build/esnext/platform/browser/index.js",
    "./build/src/platform/index.js": "./build/src/platform/browser/index.js"
  },
  "exports": {
    ".": {
      "module": "./build/esm/index.js",
      "esnext": "./build/esnext/index.js",
      "types": "./build/src/index.d.ts",
      "default": "./build/src/index.js"
    },
    "./experimental": {
      "module": "./build/esm/experimental/index.js",
      "esnext": "./build/esnext/experimental/index.js",
      "types": "./build/src/experimental/index.d.ts",
      "default": "./build/src/experimental/index.js"
    }
  },
  "repository": "open-telemetry/opentelemetry-js",
  "scripts": {
    "clean": "tsc --build --clean tsconfig.json tsconfig.esm.json tsconfig.esnext.json",
    "codecov:browser": "nyc report --reporter=json && codecov -f coverage/*.json -p ../",
    "codecov:webworker": "nyc report --reporter=json && codecov -f coverage/*.json -p ../",
    "codecov": "nyc report --reporter=json && codecov -f coverage/*.json -p ../",
    "precompile": "cross-var lerna run version --scope $npm_package_name --include-dependencies",
    "compile": "tsc --build tsconfig.json tsconfig.esm.json tsconfig.esnext.json",
    "docs": "typedoc",
    "docs:deploy": "gh-pages --dist docs/out",
    "docs:test": "linkinator docs/out --silent && linkinator docs/*.md *.md --markdown --silent",
    "lint:fix": "eslint . --ext .ts --fix",
    "lint": "eslint . --ext .ts",
    "test:browser": "karma start --single-run",
    "test": "nyc ts-mocha -p tsconfig.json 'test/**/*.test.ts'",
    "test:eol": "ts-mocha -p tsconfig.json 'test/**/*.test.ts'",
    "test:webworker": "karma start karma.worker.js --single-run",
    "cycle-check": "dpdm --exit-code circular:1 src/index.ts",
    "version": "node ../scripts/version-update.js",
    "prewatch": "npm run precompile",
    "watch": "tsc --build --watch tsconfig.json tsconfig.esm.json tsconfig.esnext.json",
    "peer-api-check": "node ../scripts/peer-api-check.js"
  },
  "keywords": [
    "opentelemetry",
    "nodejs",
    "browser",
    "tracing",
    "profiling",
    "stats",
    "monitoring"
  ],
  "author": "OpenTelemetry Authors",
  "license": "Apache-2.0",
  "engines": {
    "node": ">=8.0.0"
  },
  "files": [
    "build/esm/**/*.js",
    "build/esm/**/*.js.map",
    "build/esm/**/*.d.ts",
    "build/esnext/**/*.js",
    "build/esnext/**/*.js.map",
    "build/esnext/**/*.d.ts",
    "build/src/**/*.js",
    "build/src/**/*.js.map",
    "build/src/**/*.d.ts",
    "LICENSE",
    "README.md"
  ],
  "publishConfig": {
    "access": "public"
  },
  "devDependencies": {
    "@types/mocha": "10.0.6",
    "@types/node": "18.6.5",
    "@types/sinon": "10.0.20",
<<<<<<< HEAD
    "@types/webpack": "4.41.38",
=======
    "@types/webpack": "5.28.5",
>>>>>>> f86251d4
    "@types/webpack-env": "1.16.3",
    "babel-plugin-istanbul": "6.1.1",
    "codecov": "3.8.3",
    "cross-var": "1.1.0",
    "dpdm": "3.13.1",
    "karma": "6.4.2",
    "karma-chrome-launcher": "3.1.0",
    "karma-coverage": "2.2.1",
    "karma-mocha": "2.0.1",
    "karma-mocha-webworker": "1.3.0",
    "karma-spec-reporter": "0.0.36",
    "karma-webpack": "4.0.2",
    "lerna": "6.6.2",
    "memfs": "3.5.3",
    "mocha": "10.2.0",
    "nyc": "15.1.0",
    "sinon": "15.1.2",
    "ts-loader": "8.4.0",
    "ts-mocha": "10.0.0",
    "typescript": "4.4.4",
    "unionfs": "4.5.1",
    "webpack": "5.89.0"
  },
  "homepage": "https://github.com/open-telemetry/opentelemetry-js/tree/main/api",
  "sideEffects": false
}<|MERGE_RESOLUTION|>--- conflicted
+++ resolved
@@ -83,11 +83,7 @@
     "@types/mocha": "10.0.6",
     "@types/node": "18.6.5",
     "@types/sinon": "10.0.20",
-<<<<<<< HEAD
-    "@types/webpack": "4.41.38",
-=======
     "@types/webpack": "5.28.5",
->>>>>>> f86251d4
     "@types/webpack-env": "1.16.3",
     "babel-plugin-istanbul": "6.1.1",
     "codecov": "3.8.3",
